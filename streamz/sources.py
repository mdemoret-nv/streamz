--- conflicted
+++ resolved
@@ -453,12 +453,8 @@
 class FromKafkaBatched(Stream):
     """Base class for both local and cluster-based batched kafka processing"""
     def __init__(self, topic, consumer_params, poll_interval='1s',
-<<<<<<< HEAD
                  npartitions=1, max_batch_size=10000, keys=False,
                  engine=None, **kwargs):
-=======
-                 npartitions=1, max_batch_size=10000, keys=False, **kwargs):
->>>>>>> e1a5bdbc
         self.consumer_params = consumer_params
         self.consumer_params["enable.auto.commit"] = "false"
         self.consumer_params["auto.offset.reset"] = "earliest"
@@ -467,13 +463,8 @@
         self.max_batch_size = max_batch_size
         self.positions = [0] * npartitions
         self.poll_interval = convert_interval(poll_interval)
-<<<<<<< HEAD
         self.keys = keys
         self.engine = engine
-=======
-        self.max_batch_size = max_batch_size
-        self.keys = keys
->>>>>>> e1a5bdbc
         self.stopped = True
 
         super(FromKafkaBatched, self).__init__(ensure_io_loop=True, **kwargs)
@@ -559,13 +550,8 @@
 
 @Stream.register_api(staticmethod)
 def from_kafka_batched(topic, consumer_params, poll_interval='1s',
-<<<<<<< HEAD
                        npartitions=1, start=False, dask=False, keys=False,
                        max_batch_size=10000, engine=None, **kwargs):
-=======
-                       npartitions=1, start=False, dask=False,
-                       max_batch_size=10000, keys=False, **kwargs):
->>>>>>> e1a5bdbc
     """ Get messages and keys (optional) from Kafka in batches
 
     Uses the confluent-kafka library,
@@ -619,14 +605,8 @@
         kwargs['loop'] = default_client().loop
     source = FromKafkaBatched(topic, consumer_params,
                               poll_interval=poll_interval,
-<<<<<<< HEAD
                               npartitions=npartitions, keys=keys,
                               max_batch_size=max_batch_size, engine=engine,
-=======
-                              npartitions=npartitions,
-                              max_batch_size=max_batch_size,
-                              keys=keys,
->>>>>>> e1a5bdbc
                               **kwargs)
     if dask:
         source = source.scatter()
