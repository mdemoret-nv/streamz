--- conflicted
+++ resolved
@@ -532,11 +532,7 @@
 
 @Stream.register_api(staticmethod)
 def from_kafka_batched(topic, consumer_params, poll_interval='1s',
-<<<<<<< HEAD
                        npartitions=1, start=False, dask=False, **kwargs):
-=======
-                       npartitions=1, start=False, dask=False, keys=False, **kwargs):
->>>>>>> 3a946473
     """ Get messages and keys (optional) from Kafka in batches
 
     Uses the confluent-kafka library,
@@ -592,11 +588,7 @@
     return source.starmap(get_message_batch)
 
 
-<<<<<<< HEAD
 def get_message_batch(kafka_params, topic, partition, low, high, timeout=None):
-=======
-def get_message_batch(kafka_params, topic, partition, keys, low, high, timeout=None):
->>>>>>> 3a946473
     """Fetch a batch of kafka messages (keys & values) in given topic/partition
 
     This will block until messages are available, or timeout is reached.
